--- conflicted
+++ resolved
@@ -55,11 +55,7 @@
   ! Initialize the system
   call smd1obj % initialize(num_state_vars = 1, num_design_vars = 3)
 
-<<<<<<< HEAD
-  bdfobj =  BDF(system = smd1obj, tfinal = 5.0d0, h=1.0d-3, max_bdf_order = 3) 
-=======
   bdfobj = BDF(system = smd1obj, tfinal = 200.0d-3, h=1.0d-3, max_bdf_order = 1) 
->>>>>>> dd29659b
 
   call bdfobj % evalFuncGrad(num_func=1, func = KE,  num_dv = 3, x = x, &
        & fvals = fval, dfdx= dfdx)
